--- conflicted
+++ resolved
@@ -78,7 +78,6 @@
     }, timeout_ms);
 }
 
-<<<<<<< HEAD
 static inline command_result generic_get_buffer(CommandableIf *t, const std::string &command, std::string_view &output, uint32_t timeout_ms = 500)
 {
     ESP_LOGV(TAG, "%s", __func__ );
@@ -106,10 +105,7 @@
     }, timeout_ms);
 }
 
-static inline command_result generic_get_string(CommandableIf *t, const std::string &command, std::string &output, uint32_t timeout_ms = 500)
-=======
 command_result generic_get_string(CommandableIf *t, const std::string &command, std::string &output, uint32_t timeout_ms)
->>>>>>> 76047a4c
 {
     ESP_LOGV(TAG, "%s", __func__ );
     std::string_view out;
